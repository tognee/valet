--- conflicted
+++ resolved
@@ -135,19 +135,11 @@
         $sites = [
             [
                 'site' => 'isolated-site-71.test',
-<<<<<<< HEAD
-                'conf' => '# Valet isolated PHP version: 71' . PHP_EOL . 'valet71.sock',
+                'conf' => '# Valet isolated PHP version: 71'.PHP_EOL.'valet71.sock',
             ],
             [
                 'site' => 'isolated-site-72.test',
-                'conf' => '# Valet isolated PHP version: php@7.2' . PHP_EOL . 'valet72.sock',
-=======
-                'conf' => '# Valet isolated PHP version : 71'.PHP_EOL.'valet71.sock',
-            ],
-            [
-                'site' => 'isolated-site-72.test',
-                'conf' => '# Valet isolated PHP version : php@7.2'.PHP_EOL.'valet72.sock',
->>>>>>> 38a19291
+                'conf' => '# Valet isolated PHP version: php@7.2'.PHP_EOL.'valet72.sock',
             ],
             [
                 'site' => 'not-isolated-site.test',
