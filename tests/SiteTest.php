<?php

use Valet\CommandLine;
use Valet\Site;
use Valet\Filesystem;
use Valet\Configuration;
use function Valet\user;
use function Valet\resolve;
use function Valet\swap;
use Illuminate\Container\Container;

class SiteTest extends Yoast\PHPUnitPolyfills\TestCases\TestCase
{
    public function set_up()
    {
        $_SERVER['SUDO_USER'] = user();

        Container::setInstance(new Container);
    }

    public function tear_down()
    {
        exec('rm -rf '.__DIR__.'/output');
        mkdir(__DIR__.'/output');
        touch(__DIR__.'/output/.gitkeep');

        Mockery::close();
    }

    public function test_get_certificates_will_return_with_multi_segment_tld()
    {
        $files = Mockery::mock(Filesystem::class);
        $files->shouldReceive('scandir')
            ->once()
            ->with($certPath = '/Users/testuser/.config/valet/Certificates')
            ->andReturn(['helloworld.multi.segment.tld.com.crt']);
        $files->shouldReceive('ensureDirExists')
            ->once()
            ->with('/Users/testuser/.config/valet/Certificates', user());
        $config = Mockery::mock(Configuration::class);
        $config->shouldReceive('read')
            ->once()
            ->andReturn(['tld' => 'multi.segment.tld.com']);

        swap(Filesystem::class, $files);
        swap(Configuration::class, $config);

        /** @var Site $site */
        $site = resolve(Site::class);
        $certs = $site->getCertificates($certPath);
        $this->assertSame(['helloworld' => 0], $certs->all());
    }

    public function test_get_sites_will_return_if_secured()
    {
        $files = Mockery::mock(Filesystem::class);
        $dirPath = '/Users/usertest/parkedpath';
        $files->shouldReceive('scandir')
            ->once()
            ->with($dirPath)
            ->andReturn(['sitetwo', 'sitethree']);
        $files->shouldReceive('isLink')
            ->andReturn(false);
        $files->shouldReceive('realpath')
            ->twice()
            ->andReturn($dirPath . '/sitetwo', $dirPath . '/sitethree');
        $files->shouldReceive('isDir')->andReturn(true);
        $files->shouldReceive('ensureDirExists')
            ->once()
            ->with($dirPath, user());

        $config = Mockery::mock(Configuration::class);
        $config->shouldReceive('read')
            ->once()
            ->andReturn(['tld' => 'local']);

        swap(Filesystem::class, $files);
        swap(Configuration::class, $config);

        /** @var Site $site */
        $site = resolve(Site::class);

        $certs = Mockery::mock(\Illuminate\Support\Collection::class);
        $certs->shouldReceive('has')
            ->twice()
            ->with(Mockery::on(function ($arg) {
                return $arg === 'sitetwo' || $arg === 'sitethree';
            }))
            ->andReturn(false, true);

        $sites = $site->getSites($dirPath, $certs);

        $this->assertCount(2, $sites);
        $this->assertSame([
            'site' => 'sitetwo',
            'secured' => '',
            'url' => 'http://sitetwo.local',
            'path' => $dirPath . '/sitetwo',
        ], $sites->first());
        $this->assertSame([
            'site' => 'sitethree',
            'secured' => ' X',
            'url' => 'https://sitethree.local',
            'path' => $dirPath . '/sitethree',
        ], $sites->last());
    }

    public function test_get_sites_will_work_with_non_symlinked_path()
    {
        $files = Mockery::mock(Filesystem::class);
        $dirPath = '/Users/usertest/parkedpath';
        $files->shouldReceive('scandir')
            ->once()
            ->with($dirPath)
            ->andReturn(['sitetwo']);
        $files->shouldReceive('isLink')
            ->once()
            ->with($dirPath . '/sitetwo')
            ->andReturn(false);
        $files->shouldReceive('realpath')
            ->once()
            ->with($dirPath . '/sitetwo')
            ->andReturn($dirPath . '/sitetwo');
        $files->shouldReceive('isDir')->once()->with($dirPath . '/sitetwo')->andReturn(true);
        $files->shouldReceive('ensureDirExists')
            ->once()
            ->with($dirPath, user());

        $config = Mockery::mock(Configuration::class);
        $config->shouldReceive('read')
            ->once()
            ->andReturn(['tld' => 'local']);

        swap(Filesystem::class, $files);
        swap(Configuration::class, $config);

        /** @var Site $site */
        $site = resolve(Site::class);

        $sites = $site->getSites($dirPath, collect());
        $this->assertCount(1, $sites);
        $this->assertSame([
            'site' => 'sitetwo',
            'secured' => '',
            'url' => 'http://sitetwo.local',
            'path' => $dirPath . '/sitetwo',
        ], $sites->first());
    }

    public function test_get_sites_will_not_return_if_path_is_not_directory()
    {
        $files = Mockery::mock(Filesystem::class);
        $dirPath = '/Users/usertest/parkedpath';
        $files->shouldReceive('scandir')
            ->once()
            ->with($dirPath)
            ->andReturn(['sitetwo', 'siteone']);
        $files->shouldReceive('isLink')->andReturn(false);
        $files->shouldReceive('realpath')->andReturn($dirPath . '/sitetwo', $dirPath . '/siteone');
        $files->shouldReceive('isDir')->twice()
            ->andReturn(false, true);
        $files->shouldReceive('ensureDirExists')
            ->once()
            ->with($dirPath, user());

        $config = Mockery::mock(Configuration::class);
        $config->shouldReceive('read')
            ->once()
            ->andReturn(['tld' => 'local']);

        swap(Filesystem::class, $files);
        swap(Configuration::class, $config);

        /** @var Site $site */
        $site = resolve(Site::class);

        $sites = $site->getSites($dirPath, collect());
        $this->assertCount(1, $sites);
        $this->assertSame([
            'site' => 'siteone',
            'secured' => '',
            'url' => 'http://siteone.local',
            'path' => $dirPath . '/siteone',
        ], $sites->first());
    }

    public function test_get_sites_will_work_with_symlinked_path()
    {
        $files = Mockery::mock(Filesystem::class);
        $dirPath = '/Users/usertest/apath';
        $files->shouldReceive('scandir')
            ->once()
            ->with($dirPath)
            ->andReturn(['siteone']);
        $files->shouldReceive('isLink')
            ->once()
            ->with($dirPath . '/siteone')
            ->andReturn(true);
        $files->shouldReceive('readLink')
            ->once()
            ->with($dirPath . '/siteone')
            ->andReturn($linkedPath = '/Users/usertest/linkedpath/siteone');
        $files->shouldReceive('isDir')->andReturn(true);
        $files->shouldReceive('ensureDirExists')
            ->once()
            ->with($dirPath, user());

        $config = Mockery::mock(Configuration::class);
        $config->shouldReceive('read')
            ->once()
            ->andReturn(['tld' => 'local']);

        swap(Filesystem::class, $files);
        swap(Configuration::class, $config);

        /** @var Site $site */
        $site = resolve(Site::class);

        $sites = $site->getSites($dirPath, collect());
        $this->assertCount(1, $sites);
        $this->assertSame([
            'site' => 'siteone',
            'secured' => '',
            'url' => 'http://siteone.local',
            'path' => $linkedPath,
        ], $sites->first());
    }

    public function test_symlink_creates_symlink_to_given_path()
    {
        $files = Mockery::mock(Filesystem::class);
        $files->shouldReceive('ensureDirExists')->once()->with(VALET_HOME_PATH.'/Sites', user());
        $config = Mockery::mock(Configuration::class);
        $config->shouldReceive('prependPath')->once()->with(VALET_HOME_PATH.'/Sites');
        $files->shouldReceive('symlinkAsUser')->once()->with('target', VALET_HOME_PATH.'/Sites/link');

        swap(Filesystem::class, $files);
        swap(Configuration::class, $config);

        $linkPath = resolve(Site::class)->link('target', 'link');
        $this->assertSame(VALET_HOME_PATH.'/Sites/link', $linkPath);
    }

    public function test_unlink_removes_existing_symlink()
    {
        file_put_contents(__DIR__.'/output/file.out', 'test');
        symlink(__DIR__.'/output/file.out', __DIR__.'/output/link');
        $site = resolve(StubForRemovingLinks::class);
        $site->unlink('link');
        $this->assertFileDoesNotExist(__DIR__.'/output/link');

        $site = resolve(StubForRemovingLinks::class);
        $site->unlink('link');
        $this->assertFileDoesNotExist(__DIR__.'/output/link');
    }

    public function test_prune_links_removes_broken_symlinks_in_sites_path()
    {
        file_put_contents(__DIR__.'/output/file.out', 'test');
        symlink(__DIR__.'/output/file.out', __DIR__.'/output/link');
        unlink(__DIR__.'/output/file.out');
        $site = resolve(StubForRemovingLinks::class);
        $site->pruneLinks();
        $this->assertFileDoesNotExist(__DIR__.'/output/link');
    }

    public function test_certificates_trim_tld_for_custom_tlds()
    {
        $files = Mockery::mock(Filesystem::class);
        $files->shouldReceive('ensureDirExists')
            ->once()
            ->with('fake-cert-path', user());
        $files->shouldReceive('scandir')->once()->andReturn([
            'threeletters.dev.crt',
            'fiveletters.local.crt',
        ]);

        $config = Mockery::mock(Configuration::class);
        $config->shouldReceive('read')
            ->once()
            ->andReturn(['tld' => 'other']);

        swap(Configuration::class, $config);
        swap(Filesystem::class, $files);

        $site = resolve(Site::class);
        $certs = $site->getCertificates('fake-cert-path')->flip();

        $this->assertEquals('threeletters', $certs->first());
        $this->assertEquals('fiveletters', $certs->last());
    }

    public function test_no_proxies()
    {
        $config = Mockery::mock(Configuration::class);
        $config->shouldReceive('read')
            ->andReturn(['tld' => 'test']);

        swap(Configuration::class, $config);

        /** @var FixturesSiteFake $site */
        $site = resolve(FixturesSiteFake::class);

        $site->useOutput();

        $this->assertEquals([], $site->proxies()->all());
    }

    public function test_lists_proxies()
    {
        $config = Mockery::mock(Configuration::class);
        $config->shouldReceive('read')
            ->andReturn(['tld' => 'test']);

        swap(Configuration::class, $config);

        /** @var FixturesSiteFake $site */
        $site = resolve(FixturesSiteFake::class);

        $site->useFixture('Proxies');

        $this->assertEquals([
            'some-proxy.com' => [
                'site' => 'some-proxy.com',
                'secured' => ' X',
                'url' => 'https://some-proxy.com.test',
                'path' => 'https://127.0.0.1:8443',
            ],
            'some-other-proxy.com' => [
                'site' => 'some-other-proxy.com',
                'secured' => '',
                'url' => 'http://some-other-proxy.com.test',
                'path' => 'https://127.0.0.1:8443',
            ],
        ], $site->proxies()->all());
    }

    public function test_add_proxy()
    {
        $config = Mockery::mock(Configuration::class);
        $config->shouldReceive('read')
            ->andReturn(['tld' => 'test']);

        swap(Configuration::class, $config);

        swap(CommandLine::class, resolve(CommandLineFake::class));

        /** @var FixturesSiteFake $site */
        $site = resolve(FixturesSiteFake::class);

        $site->useOutput();

        $site->assertCertificateNotExists('my-new-proxy.com.test');
        $site->assertNginxNotExists('my-new-proxy.com.test');

        $site->proxyCreate('my-new-proxy.com', 'https://127.0.0.1:9443');

        $site->assertCertificateExistsWithCounterValue('my-new-proxy.com.test', 0);
        $site->assertNginxExists('my-new-proxy.com.test');

        $this->assertEquals([
            'my-new-proxy.com' => [
                'site' => 'my-new-proxy.com',
                'secured' => ' X',
                'url' => 'https://my-new-proxy.com.test',
                'path' => 'https://127.0.0.1:9443',
            ],
        ], $site->proxies()->all());
    }

<<<<<<< HEAD

    public function test_add_non_secure_proxy()
    {
        $config = Mockery::mock(Configuration::class);
        $config->shouldReceive('read')
            ->andReturn(['tld' => 'test']);

        swap(Configuration::class, $config);

        swap(CommandLine::class, resolve(CommandLineFake::class));

        /** @var FixturesSiteFake $site */
        $site = resolve(FixturesSiteFake::class);

        $site->useOutput();

        $site->assertCertificateNotExists('my-new-proxy.com.test');
        $site->assertNginxNotExists('my-new-proxy.com.test');

        $site->proxyCreate('my-new-proxy.com', 'http://127.0.0.1:9443', true);

        $site->assertCertificateNotExists('my-new-proxy.com.test');
        $site->assertNginxExists('my-new-proxy.com.test');

        $this->assertEquals([
            'my-new-proxy.com' => [
                'site' => 'my-new-proxy.com',
                'secured' => '',
                'url' => 'http://my-new-proxy.com.test',
                'path' => 'http://127.0.0.1:9443',
            ],
        ], $site->proxies()->all());
    }


=======
>>>>>>> 09d2a3d5
    public function test_add_proxy_clears_previous_proxy_certificate()
    {
        $config = Mockery::mock(Configuration::class);
        $config->shouldReceive('read')
            ->andReturn(['tld' => 'test']);

        swap(Configuration::class, $config);

        swap(CommandLine::class, resolve(CommandLineFake::class));

        /** @var FixturesSiteFake $site */
        $site = resolve(FixturesSiteFake::class);

        $site->useOutput();

        $site->proxyCreate('my-new-proxy.com', 'https://127.0.0.1:7443');

        $site->assertCertificateExistsWithCounterValue('my-new-proxy.com.test', 0);

        $this->assertEquals([
            'my-new-proxy.com' => [
                'site' => 'my-new-proxy.com',
                'secured' => ' X',
                'url' => 'https://my-new-proxy.com.test',
                'path' => 'https://127.0.0.1:7443',
            ],
        ], $site->proxies()->all());

        // Note: different proxy port
        $site->proxyCreate('my-new-proxy.com', 'https://127.0.0.1:9443');

        // This shows we created a new certificate.
        $site->assertCertificateExistsWithCounterValue('my-new-proxy.com.test', 1);

        $this->assertEquals([
            'my-new-proxy.com' => [
                'site' => 'my-new-proxy.com',
                'secured' => ' X',
                'url' => 'https://my-new-proxy.com.test',
                'path' => 'https://127.0.0.1:9443',
            ],
        ], $site->proxies()->all());
    }

    public function test_add_proxy_clears_previous_non_proxy_certificate()
    {
        $config = Mockery::mock(Configuration::class);
        $config->shouldReceive('read')
            ->andReturn(['tld' => 'test']);

        swap(Configuration::class, $config);

        swap(CommandLine::class, resolve(CommandLineFake::class));

        /** @var FixturesSiteFake $site */
        $site = resolve(FixturesSiteFake::class);

        $site->useOutput();

        $site->fakeSecure('my-new-proxy.com.test');

        // For this to test the correct scenario, we need to ensure the
        // certificate exists but there is not already a proxy Nginx
        // configuration in place.
        $site->assertCertificateExistsWithCounterValue('my-new-proxy.com.test', 0);
        $site->assertNginxNotExists('my-new-proxy.com.test');

        $site->proxyCreate('my-new-proxy.com', 'https://127.0.0.1:9443');

        // This shows we created a new certificate.
        $site->assertCertificateExistsWithCounterValue('my-new-proxy.com.test', 1);

        $site->assertNginxExists('my-new-proxy.com.test');

        $this->assertEquals([
            'my-new-proxy.com' => [
                'site' => 'my-new-proxy.com',
                'secured' => ' X',
                'url' => 'https://my-new-proxy.com.test',
                'path' => 'https://127.0.0.1:9443',
            ],
        ], $site->proxies()->all());
    }

    public function test_remove_proxy()
    {
        $config = Mockery::mock(Configuration::class);
        $config->shouldReceive('read')
            ->andReturn(['tld' => 'test']);

        swap(Configuration::class, $config);

        swap(CommandLine::class, resolve(CommandLineFake::class));

        /** @var FixturesSiteFake $site */
        $site = resolve(FixturesSiteFake::class);

        $site->useOutput();

        $site->assertCertificateNotExists('my-new-proxy.com.test');
        $site->assertNginxNotExists('my-new-proxy.com.test');

        $this->assertEquals([], $site->proxies()->all());

        $site->proxyCreate('my-new-proxy.com', 'https://127.0.0.1:9443');

        $this->assertEquals([
            'my-new-proxy.com' => [
                'site' => 'my-new-proxy.com',
                'secured' => ' X',
                'url' => 'https://my-new-proxy.com.test',
                'path' => 'https://127.0.0.1:9443',
            ],
        ], $site->proxies()->all());

        $site->assertCertificateExists('my-new-proxy.com.test');
        $site->assertNginxExists('my-new-proxy.com.test');

        $site->proxyDelete('my-new-proxy.com');

        $site->assertCertificateNotExists('my-new-proxy.com.test');
        $site->assertNginxNotExists('my-new-proxy.com.test');

        $this->assertEquals([], $site->proxies()->all());
    }
}


class CommandLineFake extends CommandLine
{
    public function runCommand($command, callable $onError = null)
    {
        // noop
        //
        // This let's us pretend like every command executes correctly
        // so we can (elsewhere) ensure the things we meant to do
        // (like "create a certificate") look like they
        // happened without actually running any
        // commands for real.
    }
}


class FixturesSiteFake extends Site
{
    private $valetHomePath;
    private $crtCounter = 0;

    public function valetHomePath()
    {
        if (! isset($this->valetHomePath)) {
            throw new \RuntimeException(static::class.' needs to be configured using useFixtures or useOutput');
        }

        return $this->valetHomePath;
    }

    /**
     * Use a named fixture (tests/fixtures/[Name]) for this
     * instance of the Site.
     */
    public function useFixture($fixtureName)
    {
        $this->valetHomePath = __DIR__.'/fixtures/'.$fixtureName;
    }

    /**
     * Use the output directory (tests/output) for this instance
     * of the Site.
     */
    public function useOutput()
    {
        $this->valetHomePath = __DIR__.'/output';
    }

    public function createCa()
    {
        // noop
        //
        // Most of our certificate testing is primitive and not super
        // "correct" so we're not going to even bother creating the
        // CA for our faked Site.
    }

    public function createCertificate($urlWithTld)
    {
        // We're not actually going to generate a real certificate
        // here. We are going to do something basic to include
        // the URL and a counter so we can see if this
        // method was called when we expect and also
        // ensure a file is written out in the
        // expected and correct place.

        $crtPath = $this->certificatesPath($urlWithTld, 'crt');
        $keyPath = $this->certificatesPath($urlWithTld, 'key');

        $counter = $this->crtCounter++;

        file_put_contents($crtPath, 'crt:'.$urlWithTld.':'.$counter);
        file_put_contents($keyPath, 'key:'.$urlWithTld.':'.$counter);
    }

    public function fakeSecure($urlWithTld)
    {
        // This method is just used to ensure we all understand that we are
        // forcing a fake creation of a URL (including .tld) and passes
        // through to createCertificate() directly.
        $this->files->ensureDirExists($this->certificatesPath(), user());
        $this->createCertificate($urlWithTld);
    }

    public function assertNginxExists($urlWithTld)
    {
        SiteTest::assertFileExists($this->nginxPath($urlWithTld));
    }

    public function assertNginxNotExists($urlWithTld)
    {
        SiteTest::assertFileDoesNotExist($this->nginxPath($urlWithTld));
    }

    public function assertCertificateExists($urlWithTld)
    {
        SiteTest::assertFileExists($this->certificatesPath($urlWithTld, 'crt'));
        SiteTest::assertFileExists($this->certificatesPath($urlWithTld, 'key'));
    }

    public function assertCertificateNotExists($urlWithTld)
    {
        SiteTest::assertFileDoesNotExist($this->certificatesPath($urlWithTld, 'crt'));
        SiteTest::assertFileDoesNotExist($this->certificatesPath($urlWithTld, 'key'));
    }

    public function assertCertificateExistsWithCounterValue($urlWithTld, $counter)
    {
        // Simple test to assert the certificate for the specified
        // URL (including .tld) exists and has the expected
        // fake contents.

        $this->assertCertificateExists($urlWithTld);

        $crtPath = $this->certificatesPath($urlWithTld, 'crt');
        $keyPath = $this->certificatesPath($urlWithTld, 'key');

        SiteTest::assertEquals('crt:'.$urlWithTld.':'.$counter, file_get_contents($crtPath));
        SiteTest::assertEquals('key:'.$urlWithTld.':'.$counter, file_get_contents($keyPath));
    }
}


class StubForRemovingLinks extends Site
{
    public function sitesPath($additionalPath = null)
    {
        return __DIR__.'/output'.($additionalPath ? '/'.$additionalPath : '');
    }
}<|MERGE_RESOLUTION|>--- conflicted
+++ resolved
@@ -368,7 +368,6 @@
         ], $site->proxies()->all());
     }
 
-<<<<<<< HEAD
 
     public function test_add_non_secure_proxy()
     {
@@ -404,8 +403,6 @@
     }
 
 
-=======
->>>>>>> 09d2a3d5
     public function test_add_proxy_clears_previous_proxy_certificate()
     {
         $config = Mockery::mock(Configuration::class);
