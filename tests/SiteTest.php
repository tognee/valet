<?php

use Illuminate\Container\Container;
use Valet\CommandLine;
use Valet\Configuration;
use Valet\Filesystem;
use function Valet\resolve;
use Valet\Site;
use function Valet\swap;
use function Valet\user;

class SiteTest extends Yoast\PHPUnitPolyfills\TestCases\TestCase
{
    public function set_up()
    {
        $_SERVER['SUDO_USER'] = user();

        Container::setInstance(new Container);
    }

    public function tear_down()
    {
        exec('rm -rf '.__DIR__.'/output');
        mkdir(__DIR__.'/output');
        touch(__DIR__.'/output/.gitkeep');

        Mockery::close();
    }

    public function test_get_certificates_will_return_with_multi_segment_tld()
    {
        $files = Mockery::mock(Filesystem::class);
        $files->shouldReceive('scandir')
            ->once()
            ->with($certPath = '/Users/testuser/.config/valet/Certificates')
            ->andReturn(['helloworld.multi.segment.tld.com.crt']);
        $files->shouldReceive('ensureDirExists')
            ->once()
            ->with('/Users/testuser/.config/valet/Certificates', user());
        $config = Mockery::mock(Configuration::class);
        $config->shouldReceive('read')
            ->once()
            ->andReturn(['tld' => 'multi.segment.tld.com']);

        swap(Filesystem::class, $files);
        swap(Configuration::class, $config);

        /** @var Site $site */
        $site = resolve(Site::class);
        $certs = $site->getCertificates($certPath);
        $this->assertSame(['helloworld' => 0], $certs->all());
    }

    public function test_get_sites_will_return_if_secured()
    {
        $files = Mockery::mock(Filesystem::class);
        $dirPath = '/Users/usertest/parkedpath';
        $files->shouldReceive('scandir')
            ->once()
            ->with($dirPath)
            ->andReturn(['sitetwo', 'sitethree']);
        $files->shouldReceive('isLink')
            ->andReturn(false);
        $files->shouldReceive('realpath')
            ->twice()
            ->andReturn($dirPath.'/sitetwo', $dirPath.'/sitethree');
        $files->shouldReceive('isDir')->andReturn(true);
        $files->shouldReceive('ensureDirExists')
            ->once()
            ->with($dirPath, user());

        $config = Mockery::mock(Configuration::class);
        $config->shouldReceive('read')
            ->once()
            ->andReturn(['tld' => 'local']);

        swap(Filesystem::class, $files);
        swap(Configuration::class, $config);

        /** @var Site $site */
        $site = resolve(Site::class);

        $certs = Mockery::mock(\Illuminate\Support\Collection::class);
        $certs->shouldReceive('has')
            ->twice()
            ->with(Mockery::on(function ($arg) {
                return $arg === 'sitetwo' || $arg === 'sitethree';
            }))
            ->andReturn(false, true);

        $sites = $site->getSites($dirPath, $certs);

        $this->assertCount(2, $sites);
        $this->assertSame([
            'site' => 'sitetwo',
            'secured' => '',
            'url' => 'http://sitetwo.local',
            'path' => $dirPath.'/sitetwo',
        ], $sites->first());
        $this->assertSame([
            'site' => 'sitethree',
            'secured' => ' X',
            'url' => 'https://sitethree.local',
            'path' => $dirPath.'/sitethree',
        ], $sites->last());
    }

    public function test_get_sites_will_work_with_non_symlinked_path()
    {
        $files = Mockery::mock(Filesystem::class);
        $dirPath = '/Users/usertest/parkedpath';
        $files->shouldReceive('scandir')
            ->once()
            ->with($dirPath)
            ->andReturn(['sitetwo']);
        $files->shouldReceive('isLink')
            ->once()
            ->with($dirPath.'/sitetwo')
            ->andReturn(false);
        $files->shouldReceive('realpath')
            ->once()
            ->with($dirPath.'/sitetwo')
            ->andReturn($dirPath.'/sitetwo');
        $files->shouldReceive('isDir')->once()->with($dirPath.'/sitetwo')->andReturn(true);
        $files->shouldReceive('ensureDirExists')
            ->once()
            ->with($dirPath, user());

        $config = Mockery::mock(Configuration::class);
        $config->shouldReceive('read')
            ->once()
            ->andReturn(['tld' => 'local']);

        swap(Filesystem::class, $files);
        swap(Configuration::class, $config);

        /** @var Site $site */
        $site = resolve(Site::class);

        $sites = $site->getSites($dirPath, collect());
        $this->assertCount(1, $sites);
        $this->assertSame([
            'site' => 'sitetwo',
            'secured' => '',
            'url' => 'http://sitetwo.local',
            'path' => $dirPath.'/sitetwo',
        ], $sites->first());
    }

    public function test_get_sites_will_not_return_if_path_is_not_directory()
    {
        $files = Mockery::mock(Filesystem::class);
        $dirPath = '/Users/usertest/parkedpath';
        $files->shouldReceive('scandir')
            ->once()
            ->with($dirPath)
            ->andReturn(['sitetwo', 'siteone']);
        $files->shouldReceive('isLink')->andReturn(false);
        $files->shouldReceive('realpath')->andReturn($dirPath.'/sitetwo', $dirPath.'/siteone');
        $files->shouldReceive('isDir')->twice()
            ->andReturn(false, true);
        $files->shouldReceive('ensureDirExists')
            ->once()
            ->with($dirPath, user());

        $config = Mockery::mock(Configuration::class);
        $config->shouldReceive('read')
            ->once()
            ->andReturn(['tld' => 'local']);

        swap(Filesystem::class, $files);
        swap(Configuration::class, $config);

        /** @var Site $site */
        $site = resolve(Site::class);

        $sites = $site->getSites($dirPath, collect());
        $this->assertCount(1, $sites);
        $this->assertSame([
            'site' => 'siteone',
            'secured' => '',
            'url' => 'http://siteone.local',
            'path' => $dirPath.'/siteone',
        ], $sites->first());
    }

    public function test_get_sites_will_work_with_symlinked_path()
    {
        $files = Mockery::mock(Filesystem::class);
        $dirPath = '/Users/usertest/apath';
        $files->shouldReceive('scandir')
            ->once()
            ->with($dirPath)
            ->andReturn(['siteone']);
        $files->shouldReceive('isLink')
            ->once()
            ->with($dirPath.'/siteone')
            ->andReturn(true);
        $files->shouldReceive('readLink')
            ->once()
            ->with($dirPath.'/siteone')
            ->andReturn($linkedPath = '/Users/usertest/linkedpath/siteone');
        $files->shouldReceive('isDir')->andReturn(true);
        $files->shouldReceive('ensureDirExists')
            ->once()
            ->with($dirPath, user());

        $config = Mockery::mock(Configuration::class);
        $config->shouldReceive('read')
            ->once()
            ->andReturn(['tld' => 'local']);

        swap(Filesystem::class, $files);
        swap(Configuration::class, $config);

        /** @var Site $site */
        $site = resolve(Site::class);

        $sites = $site->getSites($dirPath, collect());
        $this->assertCount(1, $sites);
        $this->assertSame([
            'site' => 'siteone',
            'secured' => '',
            'url' => 'http://siteone.local',
            'path' => $linkedPath,
        ], $sites->first());
    }

    public function test_symlink_creates_symlink_to_given_path()
    {
        $files = Mockery::mock(Filesystem::class);
        $files->shouldReceive('ensureDirExists')->once()->with(VALET_HOME_PATH.'/Sites', user());
        $config = Mockery::mock(Configuration::class);
        $config->shouldReceive('prependPath')->once()->with(VALET_HOME_PATH.'/Sites');
        $files->shouldReceive('symlinkAsUser')->once()->with('target', VALET_HOME_PATH.'/Sites/link');

        swap(Filesystem::class, $files);
        swap(Configuration::class, $config);

        $linkPath = resolve(Site::class)->link('target', 'link');
        $this->assertSame(VALET_HOME_PATH.'/Sites/link', $linkPath);
    }

    public function test_unlink_removes_existing_symlink()
    {
        file_put_contents(__DIR__.'/output/file.out', 'test');
        symlink(__DIR__.'/output/file.out', __DIR__.'/output/link');
        $site = resolve(StubForRemovingLinks::class);
        $site->unlink('link');
        $this->assertFileDoesNotExist(__DIR__.'/output/link');

        $site = resolve(StubForRemovingLinks::class);
        $site->unlink('link');
        $this->assertFileDoesNotExist(__DIR__.'/output/link');
    }

    public function test_prune_links_removes_broken_symlinks_in_sites_path()
    {
        file_put_contents(__DIR__.'/output/file.out', 'test');
        symlink(__DIR__.'/output/file.out', __DIR__.'/output/link');
        unlink(__DIR__.'/output/file.out');
        $site = resolve(StubForRemovingLinks::class);
        $site->pruneLinks();
        $this->assertFileDoesNotExist(__DIR__.'/output/link');
    }

    public function test_certificates_trim_tld_for_custom_tlds()
    {
        $files = Mockery::mock(Filesystem::class);
        $files->shouldReceive('ensureDirExists')
            ->once()
            ->with('fake-cert-path', user());
        $files->shouldReceive('scandir')->once()->andReturn([
            'threeletters.dev.crt',
            'fiveletters.local.crt',
        ]);

        $config = Mockery::mock(Configuration::class);
        $config->shouldReceive('read')
            ->once()
            ->andReturn(['tld' => 'other']);

        swap(Configuration::class, $config);
        swap(Filesystem::class, $files);

        $site = resolve(Site::class);
        $certs = $site->getCertificates('fake-cert-path')->flip();

        $this->assertEquals('threeletters', $certs->first());
        $this->assertEquals('fiveletters', $certs->last());
    }

    public function test_no_proxies()
    {
        $config = Mockery::mock(Configuration::class);
        $config->shouldReceive('read')
            ->andReturn(['tld' => 'test']);

        swap(Configuration::class, $config);

        /** @var FixturesSiteFake $site */
        $site = resolve(FixturesSiteFake::class);

        $site->useOutput();

        $this->assertEquals([], $site->proxies()->all());
    }

    public function test_lists_proxies()
    {
        $config = Mockery::mock(Configuration::class);
        $config->shouldReceive('read')
            ->andReturn(['tld' => 'test']);

        swap(Configuration::class, $config);

        /** @var FixturesSiteFake $site */
        $site = resolve(FixturesSiteFake::class);

        $site->useFixture('Proxies');

        $this->assertEquals([
            'some-proxy.com' => [
                'site' => 'some-proxy.com',
                'secured' => ' X',
                'url' => 'https://some-proxy.com.test',
                'path' => 'https://127.0.0.1:8443',
            ],
            'some-other-proxy.com' => [
                'site' => 'some-other-proxy.com',
                'secured' => '',
                'url' => 'http://some-other-proxy.com.test',
                'path' => 'https://127.0.0.1:8443',
            ],
        ], $site->proxies()->all());
    }

    public function test_add_proxy()
    {
        $config = Mockery::mock(Configuration::class);
        $config->shouldReceive('read')
            ->andReturn(['tld' => 'test', 'loopback' => VALET_LOOPBACK]);

        swap(Configuration::class, $config);

        swap(CommandLine::class, resolve(CommandLineFake::class));

        /** @var FixturesSiteFake $site */
        $site = resolve(FixturesSiteFake::class);

        $site->useOutput();

        $site->assertCertificateNotExists('my-new-proxy.com.test');
        $site->assertNginxNotExists('my-new-proxy.com.test');

        $site->proxyCreate('my-new-proxy.com', 'https://127.0.0.1:9443', true);

        $site->assertCertificateExistsWithCounterValue('my-new-proxy.com.test', 0);
        $site->assertNginxExists('my-new-proxy.com.test');

        $this->assertEquals([
            'my-new-proxy.com' => [
                'site' => 'my-new-proxy.com',
                'secured' => ' X',
                'url' => 'https://my-new-proxy.com.test',
                'path' => 'https://127.0.0.1:9443',
            ],
        ], $site->proxies()->all());
    }

    public function test_add_non_secure_proxy()
    {
        $config = Mockery::mock(Configuration::class);
        $config->shouldReceive('read')
            ->andReturn(['tld' => 'test', 'loopback' => VALET_LOOPBACK]);

        swap(Configuration::class, $config);

        swap(CommandLine::class, resolve(CommandLineFake::class));

        /** @var FixturesSiteFake $site */
        $site = resolve(FixturesSiteFake::class);

        $site->useOutput();

        $site->assertCertificateNotExists('my-new-proxy.com.test');
        $site->assertNginxNotExists('my-new-proxy.com.test');

        $site->proxyCreate('my-new-proxy.com', 'http://127.0.0.1:9443', false);

        $site->assertCertificateNotExists('my-new-proxy.com.test');
        $site->assertNginxExists('my-new-proxy.com.test');

        $this->assertEquals([
            'my-new-proxy.com' => [
                'site' => 'my-new-proxy.com',
                'secured' => '',
                'url' => 'http://my-new-proxy.com.test',
                'path' => 'http://127.0.0.1:9443',
            ],
        ], $site->proxies()->all());
    }

    public function test_add_proxy_clears_previous_proxy_certificate()
    {
        $config = Mockery::mock(Configuration::class);
        $config->shouldReceive('read')
            ->andReturn(['tld' => 'test', 'loopback' => VALET_LOOPBACK]);

        swap(Configuration::class, $config);

        swap(CommandLine::class, resolve(CommandLineFake::class));

        /** @var FixturesSiteFake $site */
        $site = resolve(FixturesSiteFake::class);

        $site->useOutput();

        $site->proxyCreate('my-new-proxy.com', 'https://127.0.0.1:7443', true);

        $site->assertCertificateExistsWithCounterValue('my-new-proxy.com.test', 0);

        $this->assertEquals([
            'my-new-proxy.com' => [
                'site' => 'my-new-proxy.com',
                'secured' => ' X',
                'url' => 'https://my-new-proxy.com.test',
                'path' => 'https://127.0.0.1:7443',
            ],
        ], $site->proxies()->all());

        // Note: different proxy port
        $site->proxyCreate('my-new-proxy.com', 'https://127.0.0.1:9443', true);

        // This shows we created a new certificate.
        $site->assertCertificateExistsWithCounterValue('my-new-proxy.com.test', 1);

        $this->assertEquals([
            'my-new-proxy.com' => [
                'site' => 'my-new-proxy.com',
                'secured' => ' X',
                'url' => 'https://my-new-proxy.com.test',
                'path' => 'https://127.0.0.1:9443',
            ],
        ], $site->proxies()->all());
    }

    public function test_add_proxy_clears_previous_non_proxy_certificate()
    {
        $config = Mockery::mock(Configuration::class);
        $config->shouldReceive('read')
            ->andReturn(['tld' => 'test', 'loopback' => VALET_LOOPBACK]);

        swap(Configuration::class, $config);

        swap(CommandLine::class, resolve(CommandLineFake::class));

        /** @var FixturesSiteFake $site */
        $site = resolve(FixturesSiteFake::class);

        $site->useOutput();

        $site->fakeSecure('my-new-proxy.com.test');

        // For this to test the correct scenario, we need to ensure the
        // certificate exists but there is not already a proxy Nginx
        // configuration in place.
        $site->assertCertificateExistsWithCounterValue('my-new-proxy.com.test', 0);
        $site->assertNginxNotExists('my-new-proxy.com.test');

        $site->proxyCreate('my-new-proxy.com', 'https://127.0.0.1:9443', true);

        // This shows we created a new certificate.
        $site->assertCertificateExistsWithCounterValue('my-new-proxy.com.test', 1);

        $site->assertNginxExists('my-new-proxy.com.test');

        $this->assertEquals([
            'my-new-proxy.com' => [
                'site' => 'my-new-proxy.com',
                'secured' => ' X',
                'url' => 'https://my-new-proxy.com.test',
                'path' => 'https://127.0.0.1:9443',
            ],
        ], $site->proxies()->all());
    }

    public function test_remove_proxy()
    {
        $config = Mockery::mock(Configuration::class);
        $config->shouldReceive('read')
            ->andReturn(['tld' => 'test', 'loopback' => VALET_LOOPBACK]);

        swap(Configuration::class, $config);

        swap(CommandLine::class, resolve(CommandLineFake::class));

        /** @var FixturesSiteFake $site */
        $site = resolve(FixturesSiteFake::class);

        $site->useOutput();

        $site->assertCertificateNotExists('my-new-proxy.com.test');
        $site->assertNginxNotExists('my-new-proxy.com.test');

        $this->assertEquals([], $site->proxies()->all());

        $site->proxyCreate('my-new-proxy.com', 'https://127.0.0.1:9443', true);

        $this->assertEquals([
            'my-new-proxy.com' => [
                'site' => 'my-new-proxy.com',
                'secured' => ' X',
                'url' => 'https://my-new-proxy.com.test',
                'path' => 'https://127.0.0.1:9443',
            ],
        ], $site->proxies()->all());

        $site->assertCertificateExists('my-new-proxy.com.test');
        $site->assertNginxExists('my-new-proxy.com.test');

        $site->proxyDelete('my-new-proxy.com');

        $site->assertCertificateNotExists('my-new-proxy.com.test');
        $site->assertNginxNotExists('my-new-proxy.com.test');

        $this->assertEquals([], $site->proxies()->all());
    }

<<<<<<< HEAD
    public function test_gets_site_url_from_directory()
    {
        $config = Mockery::mock(Configuration::class);

        swap(Configuration::class, $config);

        $siteMock = Mockery::mock(Site::class, [
            resolve(Configuration::class),
            resolve(CommandLine::class),
            resolve(Filesystem::class),
        ])->makePartial();

        swap(Site::class, $siteMock);

        $config->shouldReceive('read')
            ->andReturn(['tld' => 'test', 'loopback' => VALET_LOOPBACK, 'paths' => []]);

        $siteMock->shouldReceive('parked')
            ->andReturn(collect([
                'site1' => [
                    'site' => 'site1',
                    'secured' => '',
                    'url' => 'http://site1.test',
                    'path' => '/Users/name/code/site1',
                ],
            ]));

        $siteMock->shouldReceive('links')->andReturn(collect([
            'site2' => [
                'site' => 'site2',
                'secured' => 'X',
                'url' => 'http://site2.test',
                'path' => '/Users/name/code/site2',
            ],
        ]));

        $siteMock->shouldReceive('host')->andReturn('site1');

        $site = resolve(Site::class);

        $this->assertEquals('site1.test', $site->getSiteUrl('.'));
        $this->assertEquals('site1.test', $site->getSiteUrl('./'));

        $this->assertEquals('site1.test', $site->getSiteUrl('site1'));
        $this->assertEquals('site1.test', $site->getSiteUrl('site1.test'));

        $this->assertEquals('site2.test', $site->getSiteUrl('site2'));
        $this->assertEquals('site2.test', $site->getSiteUrl('site2.test'));

        $this->assertEquals(false, $site->getSiteUrl('site3'));
        $this->assertEquals(false, $site->getSiteUrl('site3.test'));
    }

    public function test_isolation_will_persist_when_adding_ssl_certificate()
    {
        $files = Mockery::mock(Filesystem::class);
        $config = Mockery::mock(Configuration::class);

        $siteMock = Mockery::mock(Site::class, [
            $config,
            Mockery::mock(CommandLine::class),
            $files,
        ])->makePartial();

        swap(Site::class, $siteMock);

        $siteMock->shouldReceive('unsecure');
        $files->shouldReceive('ensureDirExists');
        $files->shouldReceive('putAsUser');
        $siteMock->shouldReceive('createCa');
        $siteMock->shouldReceive('createCertificate');
        $siteMock->shouldReceive('buildSecureNginxServer');

        // If site has an isolated PHP version for the site, it would replace .sock file
        $siteMock->shouldReceive('customPhpVersion')->with('site1.test')->andReturn('73')->once();
        $siteMock->shouldReceive('replaceSockFile')->withArgs([Mockery::any(), '73'])->once();
        resolve(Site::class)->secure('site1.test');

        // For sites without an isolated PHP version, nothing should be replaced
        $siteMock->shouldReceive('customPhpVersion')->with('site2.test')->andReturn(null)->once();
        $siteMock->shouldNotReceive('replaceSockFile');
        resolve(Site::class)->secure('site2.test');
    }

    public function test_isolation_will_persist_when_removing_ssl_certificate()
    {
        $files = Mockery::mock(Filesystem::class);
        $config = Mockery::mock(Configuration::class);
        $cli = Mockery::mock(CommandLine::class);

        $siteMock = Mockery::mock(Site::class, [
            $config,
            $cli,
            $files,
        ])->makePartial();

        swap(Site::class, $siteMock);

        $cli->shouldReceive('run');
        $files->shouldReceive('exists')->andReturn(false);

        // If a site has an isolated PHP version, there should still be a custom nginx site config
        $siteMock->shouldReceive('customPhpVersion')->with('site1.test')->andReturn('73')->once();
        $siteMock->shouldReceive('isolate')->withArgs(['site1.test', '73'])->once();
        resolve(Site::class)->unsecure('site1.test');

        // If a site doesn't have an isolated PHP version, there should no longer be a custom nginx site config
        $siteMock->shouldReceive('customPhpVersion')->with('site2.test')->andReturn(null)->once();
        $siteMock->shouldNotReceive('isolate');
        resolve(Site::class)->unsecure('site2.test');
    }

    public function test_can_install_nginx_site_config_for_specific_php_version()
    {
        $files = Mockery::mock(Filesystem::class);
        $config = Mockery::mock(Configuration::class);

        $siteMock = Mockery::mock(Site::class, [
            $config,
            resolve(CommandLine::class),
            $files,
        ])->makePartial();

        $config->shouldReceive('read')
            ->andReturn(['tld' => 'test', 'loopback' => VALET_LOOPBACK]);

        // If Nginx config exists for the site, modify exising config
        $files->shouldReceive('exists')->once()->with($siteMock->nginxPath('site1.test'))->andReturn(true);

        $files->shouldReceive('get')
            ->once()
            ->with($siteMock->nginxPath('site1.test'))
            ->andReturn('# Valet isolated PHP version : php@7.4'.PHP_EOL.'server { fastcgi_pass: valet74.sock }');

        $files->shouldReceive('putAsUser')
            ->once()
            ->withArgs([
                $siteMock->nginxPath('site1.test'),
                '# Valet isolated PHP version : php@8.0'.PHP_EOL.'server { fastcgi_pass: valet80.sock }',
            ]);

        $siteMock->isolate('site1.test', 'php@8.0');

        // When no Nginx file exists, it will create a new config file from the template
        $files->shouldReceive('exists')->once()->with($siteMock->nginxPath('site2.test'))->andReturn(false);
        $files->shouldReceive('get')
            ->once()
            ->with(dirname(__DIR__).'/cli/Valet/../stubs/site.valet.conf')
            ->andReturn(file_get_contents(__DIR__.'/../cli/stubs/site.valet.conf'));

        $files->shouldReceive('putAsUser')
            ->once()
            ->withArgs([
                $siteMock->nginxPath('site2.test'),
                Mockery::on(function ($argument) {
                    return preg_match('/^# Valet isolated PHP version : php@8.0/', $argument)
                        && preg_match('#fastcgi_pass "unix:.*/valet80.sock#', $argument)
                        && strpos($argument, 'server_name site2.test www.site2.test *.site2.test;') !== false;
                }),
            ]);

        $siteMock->isolate('site2.test', 'php@8.0');
    }

    public function test_it_removes_isolation()
    {
        $files = Mockery::mock(Filesystem::class);

        $siteMock = Mockery::mock(Site::class, [
            resolve(Configuration::class),
            resolve(CommandLine::class),
            $files,
        ])->makePartial();

        swap(Site::class, $siteMock);

        // SSL Site
        $files->shouldReceive('exists')->once()->with($siteMock->certificatesPath('site1.test', 'crt'))->andReturn(true);
        $files->shouldReceive('putAsUser')->withArgs([$siteMock->nginxPath('site1.test'), Mockery::any()])->once();
        $siteMock->shouldReceive('buildSecureNginxServer')->once()->with('site1.test');
        resolve(Site::class)->removeIsolation('site1.test');

        // Non-SSL Site
        $files->shouldReceive('exists')->once()->with($siteMock->certificatesPath('site2.test', 'crt'))->andReturn(false);
        $files->shouldReceive('unlink')->with($siteMock->nginxPath('site2.test'))->once();
        $siteMock->shouldNotReceive('buildSecureNginxServer')->with('site2.test');
        resolve(Site::class)->removeIsolation('site2.test');
    }

    public function test_retrieves_custom_php_version_from_nginx_config()
    {
        $files = Mockery::mock(Filesystem::class);

        $siteMock = Mockery::mock(Site::class, [
            resolve(Configuration::class),
            resolve(CommandLine::class),
            $files,
        ])->makePartial();

        swap(Site::class, $siteMock);

        // Site with isolated PHP version
        $files->shouldReceive('exists')->once()->with($siteMock->nginxPath('site1.test'))->andReturn(true);
        $files->shouldReceive('get')
            ->once()
            ->with($siteMock->nginxPath('site1.test'))
            ->andReturn('# Valet isolated PHP version : php@7.4');
        $this->assertEquals('74', resolve(Site::class)->customPhpVersion('site1.test'));

        // Site without any custom nginx config
        $files->shouldReceive('exists')->once()->with($siteMock->nginxPath('site2.test'))->andReturn(false);
        $files->shouldNotReceive('get')->with($siteMock->nginxPath('site2.test'));
        $this->assertEquals(null, resolve(Site::class)->customPhpVersion('site2.test'));

        // Site with a custom nginx config, but doesn't have the header
        $files->shouldReceive('exists')->once()->with($siteMock->nginxPath('site3.test'))->andReturn(true);
        $files->shouldReceive('get')
            ->once()
            ->with($siteMock->nginxPath('site3.test'))
            ->andReturn('server { }');
        $this->assertEquals(null, resolve(Site::class)->customPhpVersion('site3.test'));
    }

    public function test_replace_sock_file_in_nginx_config()
    {
        $site = resolve(Site::class);

        // When switching to php71, valet71.sock should be replaced with valet.sock;
        // isolation header should be prepended
        $this->assertEquals(
            '# Valet isolated PHP version : 71'.PHP_EOL.'server { fastcgi_pass: valet71.sock }',
            $site->replaceSockFile('server { fastcgi_pass: valet71.sock }', '71')
        );

        // When switching to php72, valet.sock should be replaced with valet72.sock
        $this->assertEquals(
            '# Valet isolated PHP version : 72'.PHP_EOL.'server { fastcgi_pass: valet72.sock }',
            $site->replaceSockFile('server { fastcgi_pass: valet.sock }', '72')
        );

        // When switching to php73 from php72, valet72.sock should be replaced with valet73.sock;
        // isolation header should be updated to php@7.3
        $this->assertEquals(
            '# Valet isolated PHP version : 73'.PHP_EOL.'server { fastcgi_pass: valet73.sock }',
            $site->replaceSockFile('# Valet isolated PHP version : 72'.PHP_EOL.'server { fastcgi_pass: valet72.sock }', '73')
        );

        // When switching to php72 from php74, valet72.sock should be replaced with valet74.sock;
        // isolation header should be updated to php@7.4
        $this->assertEquals(
            '# Valet isolated PHP version : php@7.4'.PHP_EOL.'server { fastcgi_pass: valet74.sock }',
            $site->replaceSockFile('# Valet isolated PHP version : 72'.PHP_EOL.'server { fastcgi_pass: valet.sock }', 'php@7.4')
        );
=======
    public function test_it_returns_secured_sites()
    {
        $files = Mockery::mock(Filesystem::class);
        $files->shouldReceive('scandir')
            ->once()
            ->andReturn(['helloworld.tld.crt']);

        swap(Filesystem::class, $files);

        $site = resolve(Site::class);
        $sites = $site->secured();

        $this->assertSame(['helloworld.tld'], $sites);
>>>>>>> d0cd85bb
    }
}

class CommandLineFake extends CommandLine
{
    public function runCommand($command, callable $onError = null)
    {
        // noop
        //
        // This let's us pretend like every command executes correctly
        // so we can (elsewhere) ensure the things we meant to do
        // (like "create a certificate") look like they
        // happened without actually running any
        // commands for real.
    }
}

class FixturesSiteFake extends Site
{
    private $valetHomePath;
    private $crtCounter = 0;

    public function valetHomePath()
    {
        if (! isset($this->valetHomePath)) {
            throw new \RuntimeException(static::class.' needs to be configured using useFixtures or useOutput');
        }

        return $this->valetHomePath;
    }

    /**
     * Use a named fixture (tests/fixtures/[Name]) for this
     * instance of the Site.
     */
    public function useFixture($fixtureName)
    {
        $this->valetHomePath = __DIR__.'/fixtures/'.$fixtureName;
    }

    /**
     * Use the output directory (tests/output) for this instance
     * of the Site.
     */
    public function useOutput()
    {
        $this->valetHomePath = __DIR__.'/output';
    }

    public function createCa($caExpireInDays)
    {
        // noop
        //
        // Most of our certificate testing is primitive and not super
        // "correct" so we're not going to even bother creating the
        // CA for our faked Site.
    }

    public function createCertificate($urlWithTld, $caExpireInDays)
    {
        // We're not actually going to generate a real certificate
        // here. We are going to do something basic to include
        // the URL and a counter so we can see if this
        // method was called when we expect and also
        // ensure a file is written out in the
        // expected and correct place.

        $crtPath = $this->certificatesPath($urlWithTld, 'crt');
        $keyPath = $this->certificatesPath($urlWithTld, 'key');

        $counter = $this->crtCounter++;

        file_put_contents($crtPath, 'crt:'.$urlWithTld.':'.$counter);
        file_put_contents($keyPath, 'key:'.$urlWithTld.':'.$counter);
    }

    public function fakeSecure($urlWithTld)
    {
        // This method is just used to ensure we all understand that we are
        // forcing a fake creation of a URL (including .tld) and passes
        // through to createCertificate() directly.
        $this->files->ensureDirExists($this->certificatesPath(), user());
        $this->createCertificate($urlWithTld, 368);
    }

    public function assertNginxExists($urlWithTld)
    {
        SiteTest::assertFileExists($this->nginxPath($urlWithTld));
    }

    public function assertNginxNotExists($urlWithTld)
    {
        SiteTest::assertFileDoesNotExist($this->nginxPath($urlWithTld));
    }

    public function assertCertificateExists($urlWithTld)
    {
        SiteTest::assertFileExists($this->certificatesPath($urlWithTld, 'crt'));
        SiteTest::assertFileExists($this->certificatesPath($urlWithTld, 'key'));
    }

    public function assertCertificateNotExists($urlWithTld)
    {
        SiteTest::assertFileDoesNotExist($this->certificatesPath($urlWithTld, 'crt'));
        SiteTest::assertFileDoesNotExist($this->certificatesPath($urlWithTld, 'key'));
    }

    public function assertCertificateExistsWithCounterValue($urlWithTld, $counter)
    {
        // Simple test to assert the certificate for the specified
        // URL (including .tld) exists and has the expected
        // fake contents.

        $this->assertCertificateExists($urlWithTld);

        $crtPath = $this->certificatesPath($urlWithTld, 'crt');
        $keyPath = $this->certificatesPath($urlWithTld, 'key');

        SiteTest::assertEquals('crt:'.$urlWithTld.':'.$counter, file_get_contents($crtPath));
        SiteTest::assertEquals('key:'.$urlWithTld.':'.$counter, file_get_contents($keyPath));
    }
}

class StubForRemovingLinks extends Site
{
    public function sitesPath($additionalPath = null)
    {
        return __DIR__.'/output'.($additionalPath ? '/'.$additionalPath : '');
    }
}<|MERGE_RESOLUTION|>--- conflicted
+++ resolved
@@ -527,7 +527,6 @@
         $this->assertEquals([], $site->proxies()->all());
     }
 
-<<<<<<< HEAD
     public function test_gets_site_url_from_directory()
     {
         $config = Mockery::mock(Configuration::class);
@@ -781,7 +780,8 @@
             '# Valet isolated PHP version : php@7.4'.PHP_EOL.'server { fastcgi_pass: valet74.sock }',
             $site->replaceSockFile('# Valet isolated PHP version : 72'.PHP_EOL.'server { fastcgi_pass: valet.sock }', 'php@7.4')
         );
-=======
+    }
+
     public function test_it_returns_secured_sites()
     {
         $files = Mockery::mock(Filesystem::class);
@@ -795,7 +795,6 @@
         $sites = $site->secured();
 
         $this->assertSame(['helloworld.tld'], $sites);
->>>>>>> d0cd85bb
     }
 }
 
