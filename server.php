--- conflicted
+++ resolved
@@ -6,14 +6,6 @@
 
 /**
  * Define the user's "~/.config/valet" path.
-<<<<<<< HEAD
-=======
- *
- * use Valet\Drivers\ValetDriver;
- *
- * /**
- * Define the user's "~/.config/valet" path.
->>>>>>> 1ac48438
  */
 define('VALET_HOME_PATH', posix_getpwuid(fileowner(__FILE__))['dir'].'/.config/valet');
 define('VALET_STATIC_PREFIX', '41c270e4-5535-4daa-b23e-c269744c2f45');
