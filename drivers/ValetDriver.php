--- conflicted
+++ resolved
@@ -49,15 +49,10 @@
         $drivers[] = 'WordPressValetDriver';
         $drivers[] = 'SymfonyValetDriver';
         $drivers[] = 'CraftValetDriver';
-<<<<<<< HEAD
-=======
-        $drivers[] = 'JigsawValetDriver';
-        $drivers[] = 'KirbyValetDriver';
-        $drivers[] = 'SculpinValetDriver';
->>>>>>> cbab7170
         $drivers[] = 'StatamicValetDriver';
         $drivers[] = 'SculpinValetDriver';
         $drivers[] = 'JigsawValetDriver';
+        $drivers[] = 'KirbyValetDriver';
 
         $drivers[] = 'BasicValetDriver';
 
