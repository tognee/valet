--- conflicted
+++ resolved
@@ -556,18 +556,10 @@
         }
 
         if (is_null($phpVersion)) {
-<<<<<<< HEAD
             if ($phpVersion = Site::phpRcVersion($site)) {
                 info("Found '{$site}/.valetphprc' specifying version: {$phpVersion}");
             } else {
                 info(PHP_EOL.'Please provide a version number. E.g.:');
-=======
-            info("Found '{$site}/.valetphprc' specifying version: {$phpVersion}");
-            if ($phpVersion = Site::phpRcVersion($site)) {
-                info("Found '{$site}/.valetphprc' specifying version: {$phpVersion}");
-            } else {
-                info("\nPlease provide a version number. E.g.:");
->>>>>>> 016aaf49
                 info('valet isolate php@8.2');
                 exit;
             }
