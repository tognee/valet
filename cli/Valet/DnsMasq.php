<?php

namespace Valet;

class DnsMasq
{
<<<<<<< HEAD
=======
    public $brew;

    public $cli;

    public $files;

    public $configuration;

>>>>>>> 796ff825
    public $dnsmasqMasterConfigFile = BREW_PREFIX.'/etc/dnsmasq.conf';

    public $dnsmasqSystemConfDir = BREW_PREFIX.'/etc/dnsmasq.d';

    public $resolverPath = '/etc/resolver';

    public function __construct(public Brew $brew, public CommandLine $cli, public Filesystem $files, public Configuration $configuration)
    {
    }

    /**
     * Install and configure DnsMasq.
     */
    public function install(string $tld = 'test'): void
    {
        $this->brew->ensureInstalled('dnsmasq');

        // For DnsMasq, we enable its feature of loading *.conf from /usr/local/etc/dnsmasq.d/
        // and then we put a valet config file in there to point to the user's home .config/valet/dnsmasq.d
        // This allows Valet to make changes to our own files without needing to modify the core dnsmasq configs
        $this->ensureUsingDnsmasqDForConfigs();

        $this->createDnsmasqTldConfigFile($tld);

        $this->createTldResolver($tld);

        $this->brew->restartService('dnsmasq');

        info('Valet is configured to serve for TLD [.'.$tld.']');
    }

    /**
     * Forcefully uninstall dnsmasq.
     */
    public function uninstall(): void
    {
        $this->brew->stopService('dnsmasq');
        $this->brew->uninstallFormula('dnsmasq');
        $this->cli->run('rm -rf '.BREW_PREFIX.'/etc/dnsmasq.d/dnsmasq-valet.conf');
        $tld = $this->configuration->read()['tld'];
        $this->files->unlink($this->resolverPath.'/'.$tld);
    }

    /**
     * Tell Homebrew to restart dnsmasq.
     *
     * @return void
     */
    public function restart(): void
    {
        $this->brew->restartService('dnsmasq');
    }

    /**
     * Ensure the DnsMasq configuration primary config is set to read custom configs.
     */
    public function ensureUsingDnsmasqDForConfigs(): void
    {
        info('Updating Dnsmasq configuration...');

        // set primary config to look for configs in /usr/local/etc/dnsmasq.d/*.conf
        $contents = $this->files->get($this->dnsmasqMasterConfigFile);
        // ensure the line we need to use is present, and uncomment it if needed
        if (false === strpos($contents, 'conf-dir='.BREW_PREFIX.'/etc/dnsmasq.d/,*.conf')) {
            $contents .= PHP_EOL.'conf-dir='.BREW_PREFIX.'/etc/dnsmasq.d/,*.conf'.PHP_EOL;
        }
        $contents = str_replace('#conf-dir='.BREW_PREFIX.'/etc/dnsmasq.d/,*.conf', 'conf-dir='.BREW_PREFIX.'/etc/dnsmasq.d/,*.conf', $contents);

        // remove entries used by older Valet versions:
        $contents = preg_replace('/^conf-file.*valet.*$/m', '', $contents);

        // save the updated config file
        $this->files->put($this->dnsmasqMasterConfigFile, $contents);

        // remove old ~/.config/valet/dnsmasq.conf file because things are moved to the ~/.config/valet/dnsmasq.d/ folder now
        if (file_exists($file = dirname($this->dnsmasqUserConfigDir()).'/dnsmasq.conf')) {
            unlink($file);
        }

        // add a valet-specific config file to point to user's home directory valet config
        $contents = $this->files->getStub('etc-dnsmasq-valet.conf');
        $contents = str_replace('VALET_HOME_PATH', VALET_HOME_PATH, $contents);
        $this->files->ensureDirExists($this->dnsmasqSystemConfDir, user());
        $this->files->putAsUser($this->dnsmasqSystemConfDir.'/dnsmasq-valet.conf', $contents);

        $this->files->ensureDirExists(VALET_HOME_PATH.'/dnsmasq.d', user());
    }

    /**
     * Create the TLD-specific dnsmasq config file.
     */
    public function createDnsmasqTldConfigFile(string $tld): void
    {
        $tldConfigFile = $this->dnsmasqUserConfigDir().'tld-'.$tld.'.conf';
        $loopback = $this->configuration->read()['loopback'];

        $this->files->putAsUser($tldConfigFile, 'address=/.'.$tld.'/'.$loopback.PHP_EOL.'listen-address='.$loopback.PHP_EOL);
    }

    /**
     * Create the resolver file to point the configured TLD to configured loopback address.
     */
    public function createTldResolver(string $tld): void
    {
        $this->files->ensureDirExists($this->resolverPath);
        $loopback = $this->configuration->read()['loopback'];

        $this->files->put($this->resolverPath.'/'.$tld, 'nameserver '.$loopback.PHP_EOL);
    }

    /**
     * Update the TLD/domain resolved by DnsMasq.
     */
    public function updateTld(string $oldTld, string $newTld): void
    {
        $this->files->unlink($this->resolverPath.'/'.$oldTld);
        $this->files->unlink($this->dnsmasqUserConfigDir().'tld-'.$oldTld.'.conf');

        $this->install($newTld);
    }

    /**
     * Refresh the DnsMasq configuration.
     */
    public function refreshConfiguration(): void
    {
        $tld = $this->configuration->read()['tld'];

        $this->updateTld($tld, $tld);
    }

    /**
     * Get the custom configuration path.
     */
    public function dnsmasqUserConfigDir(): string
    {
        return $_SERVER['HOME'].'/.config/valet/dnsmasq.d/';
    }
}<|MERGE_RESOLUTION|>--- conflicted
+++ resolved
@@ -4,17 +4,6 @@
 
 class DnsMasq
 {
-<<<<<<< HEAD
-=======
-    public $brew;
-
-    public $cli;
-
-    public $files;
-
-    public $configuration;
-
->>>>>>> 796ff825
     public $dnsmasqMasterConfigFile = BREW_PREFIX.'/etc/dnsmasq.conf';
 
     public $dnsmasqSystemConfDir = BREW_PREFIX.'/etc/dnsmasq.d';
