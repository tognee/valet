<?php

namespace Valet\Drivers;

class BasicValetDriver extends ValetDriver
{
    /**
     * Determine if the driver serves the request.
     *
     * @param  string  $sitePath
     * @param  string  $siteName
     * @param  string  $uri
     * @return bool
     */
    public function serves(string $sitePath, string $siteName, string $uri): bool
    {
        return true;
    }

    /**
     * Take any steps necessary before loading the front controller for this driver.
     *
     * @param  string  $sitePath
     * @param  string  $siteName
     * @param  string  $uri
     * @return void
     */
    public function beforeLoading(string $sitePath, string $siteName, string $uri): void
    {
        $_SERVER['PHP_SELF'] = $uri;
        $_SERVER['SERVER_ADDR'] = '127.0.0.1';
        $_SERVER['SERVER_NAME'] = $_SERVER['HTTP_HOST'];
    }

    /**
     * Determine if the incoming request is for a static file.
     *
     * @param  string  $sitePath
     * @param  string  $siteName
     * @param  string  $uri
     * @return string|false
     */
    public function isStaticFile(string $sitePath, string $siteName, string $uri): string|false
    {
        if (file_exists($staticFilePath = $sitePath.rtrim($uri, '/').'/index.html')) {
            return $staticFilePath;
        } elseif ($this->isActualFile($staticFilePath = $sitePath.$uri)) {
            return $staticFilePath;
        }

        return false;
    }

    /**
     * Get the fully resolved path to the application's front controller.
     *
     * @param  string  $sitePath
     * @param  string  $siteName
     * @param  string  $uri
     * @return string
     */
    public function frontControllerPath(string $sitePath, string $siteName, string $uri): string
    {
<<<<<<< HEAD
        $dynamicCandidates = [
            $this->asActualFile($sitePath, $uri),
            $this->asPhpIndexFileInDirectory($sitePath, $uri),
            $this->asHtmlIndexFileInDirectory($sitePath, $uri),
=======
        $_SERVER['PHP_SELF'] = $uri;
        $_SERVER['SERVER_ADDR'] = '127.0.0.1';
        $_SERVER['SERVER_NAME'] = $_SERVER['HTTP_HOST'];

        $uri = rtrim($uri, '/');

        $candidates = [
            $sitePath.$uri,
            $sitePath.$uri.'/index.php',
            $sitePath.'/index.php',
            $sitePath.'/index.html',
>>>>>>> c1a7bbe8
        ];

        foreach ($candidates as $candidate) {
            if ($this->isActualFile($candidate)) {
                $_SERVER['SCRIPT_FILENAME'] = $candidate;
                $_SERVER['SCRIPT_NAME'] = str_replace($sitePath, '', $candidate);
                $_SERVER['DOCUMENT_ROOT'] = $sitePath;

                return $candidate;
            }
        }
    }
}<|MERGE_RESOLUTION|>--- conflicted
+++ resolved
@@ -61,16 +61,6 @@
      */
     public function frontControllerPath(string $sitePath, string $siteName, string $uri): string
     {
-<<<<<<< HEAD
-        $dynamicCandidates = [
-            $this->asActualFile($sitePath, $uri),
-            $this->asPhpIndexFileInDirectory($sitePath, $uri),
-            $this->asHtmlIndexFileInDirectory($sitePath, $uri),
-=======
-        $_SERVER['PHP_SELF'] = $uri;
-        $_SERVER['SERVER_ADDR'] = '127.0.0.1';
-        $_SERVER['SERVER_NAME'] = $_SERVER['HTTP_HOST'];
-
         $uri = rtrim($uri, '/');
 
         $candidates = [
@@ -78,7 +68,6 @@
             $sitePath.$uri.'/index.php',
             $sitePath.'/index.php',
             $sitePath.'/index.html',
->>>>>>> c1a7bbe8
         ];
 
         foreach ($candidates as $candidate) {
