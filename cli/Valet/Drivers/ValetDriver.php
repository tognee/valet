--- conflicted
+++ resolved
@@ -61,31 +61,8 @@
 
         // Queue Valet-shipped drivers
         $drivers[] = 'LaravelValetDriver';
-<<<<<<< HEAD
         $drivers = array_merge($drivers, static::specificDrivers());
-=======
-
-        $drivers[] = 'WordPressValetDriver';
-        $drivers[] = 'BedrockValetDriver';
-        $drivers[] = 'ContaoValetDriver';
-        $drivers[] = 'SymfonyValetDriver';
-        $drivers[] = 'CraftValetDriver';
-        $drivers[] = 'StatamicValetDriver';
-        $drivers[] = 'StatamicV1ValetDriver';
-        $drivers[] = 'CakeValetDriver';
-        $drivers[] = 'SculpinValetDriver';
-        $drivers[] = 'JigsawValetDriver';
-        $drivers[] = 'KirbyValetDriver';
-        $drivers[] = 'KatanaValetDriver';
-        $drivers[] = 'JoomlaValetDriver';
-        $drivers[] = 'DrupalValetDriver';
-        $drivers[] = 'Concrete5ValetDriver';
-        $drivers[] = 'Typo3ValetDriver';
-        $drivers[] = 'NeosValetDriver';
-        $drivers[] = 'Magento2ValetDriver';
-
         $drivers[] = 'BasicWithPublicValetDriver';
->>>>>>> c1a7bbe8
         $drivers[] = 'BasicValetDriver';
 
         foreach ($drivers as $driver) {
