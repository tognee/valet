<?php

namespace Valet;

use Illuminate\Support\Collection;
use Symfony\Component\Console\Helper\ProgressBar;
use Symfony\Component\Console\Output\ConsoleOutput;

class Diagnose
{
    public $commands = [
        'sw_vers',
        'valet --version',
        'cat ~/.config/valet/config.json',
        'cat ~/.composer/composer.json',
        'composer global diagnose',
        'composer global outdated',
        'ls -al /etc/sudoers.d/',
        'brew update > /dev/null 2>&1',
        'brew config',
        'brew services list',
        'brew list --formula --versions | grep -E "(php|nginx|dnsmasq|mariadb|mysql|mailhog|openssl)(@\d\..*)?\s"',
        'brew outdated',
        'brew tap',
        'php -v',
        'which -a php',
        'php --ini',
        'nginx -v',
        'curl --version',
        'php --ri curl',
        BREW_PREFIX.'/bin/ngrok version',
        'ls -al ~/.ngrok2',
        'brew info nginx',
        'brew info php',
        'brew info openssl',
        'openssl version -a',
        'openssl ciphers',
        'sudo nginx -t',
        'which -a php-fpm',
        BREW_PREFIX.'/opt/php/sbin/php-fpm -v',
        'sudo '.BREW_PREFIX.'/opt/php/sbin/php-fpm -y '.PHP_SYSCONFDIR.'/php-fpm.conf --test',
        'ls -al ~/Library/LaunchAgents | grep homebrew',
        'ls -al /Library/LaunchAgents | grep homebrew',
        'ls -al /Library/LaunchDaemons | grep homebrew',
        'ls -al /Library/LaunchDaemons | grep "com.laravel.valet."',
        'ls -aln /etc/resolv.conf',
        'cat /etc/resolv.conf',
        'ifconfig lo0',
        'sh -c \'echo "------\n'.BREW_PREFIX.'/etc/nginx/valet/valet.conf\n---\n"; cat '.BREW_PREFIX.'/etc/nginx/valet/valet.conf | grep -n "# valet loopback"; echo "\n------\n"\'',
        'sh -c \'for file in ~/.config/valet/dnsmasq.d/*; do echo "------\n~/.config/valet/dnsmasq.d/$(basename $file)\n---\n"; cat $file; echo "\n------\n"; done\'',
        'sh -c \'for file in ~/.config/valet/nginx/*; do echo "------\n~/.config/valet/nginx/$(basename $file)\n---\n"; cat $file | grep -n "# valet loopback"; echo "\n------\n"; done\'',
    ];

<<<<<<< HEAD
=======
    public $cli;

    public $files;

>>>>>>> 796ff825
    public $print;

    public $progressBar;

    public function __construct(public CommandLine $cli, public Filesystem $files)
    {
    }

    /**
     * Run diagnostics.
     */
    public function run(bool $print, bool $plainText): void
    {
        $this->print = $print;

        $this->beforeRun();

        $results = collect($this->commands)->map(function ($command) {
            $this->beforeCommand($command);

            $output = $this->runCommand($command);

            if ($this->ignoreOutput($command)) {
                return;
            }

            $this->afterCommand($command, $output);

            return compact('command', 'output');
        })->filter()->values();

        $output = $this->format($results, $plainText);

        $this->files->put('valet_diagnostics.txt', $output);

        $this->cli->run('pbcopy < valet_diagnostics.txt');

        $this->files->unlink('valet_diagnostics.txt');

        $this->afterRun();
    }

    public function beforeRun(): void
    {
        if ($this->print) {
            return;
        }

        $this->progressBar = new ProgressBar(new ConsoleOutput, count($this->commands));

        $this->progressBar->start();
    }

    public function afterRun(): void
    {
        if ($this->progressBar) {
            $this->progressBar->finish();
        }

        output('');
    }

    public function runCommand(string $command): string
    {
        return strpos($command, 'sudo ') === 0
            ? $this->cli->run($command)
            : $this->cli->runAsUser($command);
    }

    public function beforeCommand(string $command): void
    {
        if ($this->print) {
            info(PHP_EOL."$ $command");
        }
    }

    public function afterCommand(string $command, string $output): void
    {
        if ($this->print) {
            output(trim($output));
        } else {
            $this->progressBar->advance();
        }
    }

    public function ignoreOutput(string $command): bool
    {
        return strpos($command, '> /dev/null 2>&1') !== false;
    }

    public function format(Collection $results, bool $plainText): string
    {
        return $results->map(function ($result) use ($plainText) {
            $command = $result['command'];
            $output = trim($result['output']);

            if ($plainText) {
                return implode(PHP_EOL, ["$ {$command}", $output]);
            }

            return sprintf(
                '<details>%s<summary>%s</summary>%s<pre>%s</pre>%s</details>',
                PHP_EOL, $command, PHP_EOL, $output, PHP_EOL
            );
        })->implode($plainText ? PHP_EOL.str_repeat('-', 20).PHP_EOL : PHP_EOL);
    }
}<|MERGE_RESOLUTION|>--- conflicted
+++ resolved
@@ -51,13 +51,6 @@
         'sh -c \'for file in ~/.config/valet/nginx/*; do echo "------\n~/.config/valet/nginx/$(basename $file)\n---\n"; cat $file | grep -n "# valet loopback"; echo "\n------\n"; done\'',
     ];
 
-<<<<<<< HEAD
-=======
-    public $cli;
-
-    public $files;
-
->>>>>>> 796ff825
     public $print;
 
     public $progressBar;
