--- conflicted
+++ resolved
@@ -122,11 +122,7 @@
      */
     function restart()
     {
-<<<<<<< HEAD
-        $this->cli->quietly('sudo brew services restart '. $this->brew->nginxServiceName());
-=======
-        $this->brew->restartService('nginx');
->>>>>>> 01483e5d
+        $this->brew->restartService($this->brew->nginxServiceName());
     }
 
     /**
