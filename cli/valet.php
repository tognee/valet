--- conflicted
+++ resolved
@@ -179,13 +179,8 @@
     /**
      * Secure the given domain with a trusted TLS certificate.
      */
-<<<<<<< HEAD
-    $app->command('secure [domain]', function ($domain = null) {
+    $app->command('secure [domain] [--expireIn=]', function ($domain = null, $expireIn = 368) {
         $url = Site::domain($domain);
-=======
-    $app->command('secure [domain] [--expireIn=]', function ($domain = null, $expireIn = 368) {
-        $url = ($domain ?: Site::host(getcwd())).'.'.Configuration::read()['tld'];
->>>>>>> 9e46ace9
 
         Site::secure($url, null, $expireIn);
 
@@ -285,13 +280,8 @@
      * Open the current or given directory in the browser.
      */
     $app->command('open [domain]', function ($domain = null) {
-<<<<<<< HEAD
         $url = "http://".Site::domain($domain);
         CommandLine::runAsUser("open ".escapeshellarg($url));
-=======
-        $url = 'http://'.($domain ?: Site::host(getcwd())).'.'.Configuration::read()['tld'];
-        CommandLine::runAsUser('open '.escapeshellarg($url));
->>>>>>> 9e46ace9
     })->descriptions('Open the site for the current (or specified) directory in your browser');
 
     /**
