<?php

namespace Valet;

use Exception;
use Illuminate\Container\Container;
use Symfony\Component\Console\Helper\Table;
use Symfony\Component\Console\Output\ConsoleOutput;
use Symfony\Component\Console\Output\OutputInterface;

/**
 * Define constants.
 */
if (! defined('VALET_HOME_PATH')) {
    if (testing()) {
        define('VALET_HOME_PATH', __DIR__.'/../../tests/config/valet');
    } else {
        define('VALET_HOME_PATH', $_SERVER['HOME'].'/.config/valet');
    }
}
if (! defined('VALET_STATIC_PREFIX')) {
    define('VALET_STATIC_PREFIX', '41c270e4-5535-4daa-b23e-c269744c2f45');
}

define('VALET_LOOPBACK', '127.0.0.1');
define('VALET_SERVER_PATH', realpath(__DIR__.'/../../server.php'));

define('BREW_PREFIX', (new CommandLine())->runAsUser('printf $(brew --prefix)'));

define('ISOLATED_PHP_VERSION', 'ISOLATED_PHP_VERSION');

/**
 * Set or get a global console writer.
 *
 * @param  null|OutputInterface  $writer
 * @return OutputInterface|\NullWriter|null
 */
function writer(?OutputInterface $writer = null): OutputInterface|\NullWriter|null
{
    $container = Container::getInstance();

    if (! $writer) {
        if (! $container->bound('writer')) {
            $container->instance('writer', new ConsoleOutput());
        }

        return $container->make('writer');
    }

<<<<<<< HEAD
    Container::getInstance()->instance('writer', $writer);
=======
    $container->instance('writer', $writer);
>>>>>>> 016aaf49

    return null;
}

/**
 * Output the given text to the console.
 *
 * @param  string  $output
 * @return void
 */
function info($output)
{
    output('<info>'.$output.'</info>');
}

/**
 * Output the given text to the console.
 *
 * @param  string  $output
 * @return void
 */
function warning(string $output): void
{
    output('<fg=red>'.$output.'</>');
}

/**
 * Output a table to the console.
 *
 * @param  array  $headers
 * @param  array  $rows
 * @return void
 */
function table(array $headers = [], array $rows = []): void
{
    $table = new Table(writer());

    $table->setHeaders($headers)->setRows($rows);

    $table->render();
}

/**
 * Return whether the app is in the testing environment.
 *
 * @return bool
 */
function testing(): bool
{
    return strpos($_SERVER['SCRIPT_NAME'], 'phpunit') !== false;
}

/**
 * Output the given text to the console.
 *
 * @param  string  $output
 * @return void
 */
function output(string $output): void
{
    writer()->writeln($output);
}

/**
 * Resolve the given class from the container.
 *
 * @param  string  $class
 * @return mixed
 */
<<<<<<< HEAD
function resolve(string $class): mixed
=======
function resolve($class)
>>>>>>> 016aaf49
{
    return Container::getInstance()->make($class);
}

/**
 * Swap the given class implementation in the container.
 *
 * @param  string  $class
 * @param  mixed  $instance
 * @return void
 */
function swap(string $class, mixed $instance): void
{
    Container::getInstance()->instance($class, $instance);
}

/**
 * Retry the given function N times.
 *
 * @param  int  $retries
 * @param  callable  $retries
 * @param  int  $sleep
 * @return mixed
 */
<<<<<<< HEAD
function retry(int $retries, callable $fn, int $sleep = 0): mixed
=======
function retry($retries, $fn, $sleep = 0)
>>>>>>> 016aaf49
{
    beginning:
    try {
        return $fn();
    } catch (Exception $e) {
        if (! $retries) {
            throw $e;
        }

        $retries--;

        if ($sleep > 0) {
            usleep($sleep * 1000);
        }

        goto beginning;
    }
}

/**
 * Verify that the script is currently running as "sudo".
 *
 * @return void
 */
function should_be_sudo(): void
{
    if (! isset($_SERVER['SUDO_USER'])) {
        throw new Exception('This command must be run with sudo.');
    }
}

/**
 * Tap the given value.
 *
 * @param  mixed  $value
 * @param  callable  $callback
 * @return mixed
 */
<<<<<<< HEAD
function tap(mixed $value, callable $callback): mixed
=======
function tap($value, callable $callback)
>>>>>>> 016aaf49
{
    $callback($value);

    return $value;
}

/**
 * Determine if a given string ends with a given substring.
 *
 * @param  string  $haystack
 * @param  string|array  $needles
 * @return bool
 */
<<<<<<< HEAD
function ends_with(string $haystack, array|string $needles): bool
=======
function ends_with($haystack, $needles)
>>>>>>> 016aaf49
{
    foreach ((array) $needles as $needle) {
        if (substr($haystack, -strlen($needle)) === (string) $needle) {
            return true;
        }
    }

    return false;
}

/**
 * Determine if a given string starts with a given substring.
 *
 * @param  string  $haystack
 * @param  string|string[]  $needles
 * @return bool
 */
<<<<<<< HEAD
function starts_with(string $haystack, array|string $needles): bool
=======
function starts_with($haystack, $needles)
>>>>>>> 016aaf49
{
    foreach ((array) $needles as $needle) {
        if ((string) $needle !== '' && strncmp($haystack, $needle, strlen($needle)) === 0) {
            return true;
        }
    }

    return false;
}

/**
 * Get the user.
 */
function user(): string
{
    if (! isset($_SERVER['SUDO_USER'])) {
        return $_SERVER['USER'];
    }

    return $_SERVER['SUDO_USER'];
}<|MERGE_RESOLUTION|>--- conflicted
+++ resolved
@@ -47,11 +47,7 @@
         return $container->make('writer');
     }
 
-<<<<<<< HEAD
-    Container::getInstance()->instance('writer', $writer);
-=======
     $container->instance('writer', $writer);
->>>>>>> 016aaf49
 
     return null;
 }
@@ -121,11 +117,7 @@
  * @param  string  $class
  * @return mixed
  */
-<<<<<<< HEAD
 function resolve(string $class): mixed
-=======
-function resolve($class)
->>>>>>> 016aaf49
 {
     return Container::getInstance()->make($class);
 }
@@ -150,11 +142,7 @@
  * @param  int  $sleep
  * @return mixed
  */
-<<<<<<< HEAD
 function retry(int $retries, callable $fn, int $sleep = 0): mixed
-=======
-function retry($retries, $fn, $sleep = 0)
->>>>>>> 016aaf49
 {
     beginning:
     try {
@@ -193,11 +181,7 @@
  * @param  callable  $callback
  * @return mixed
  */
-<<<<<<< HEAD
 function tap(mixed $value, callable $callback): mixed
-=======
-function tap($value, callable $callback)
->>>>>>> 016aaf49
 {
     $callback($value);
 
@@ -211,11 +195,7 @@
  * @param  string|array  $needles
  * @return bool
  */
-<<<<<<< HEAD
 function ends_with(string $haystack, array|string $needles): bool
-=======
-function ends_with($haystack, $needles)
->>>>>>> 016aaf49
 {
     foreach ((array) $needles as $needle) {
         if (substr($haystack, -strlen($needle)) === (string) $needle) {
@@ -233,11 +213,7 @@
  * @param  string|string[]  $needles
  * @return bool
  */
-<<<<<<< HEAD
 function starts_with(string $haystack, array|string $needles): bool
-=======
-function starts_with($haystack, $needles)
->>>>>>> 016aaf49
 {
     foreach ((array) $needles as $needle) {
         if ((string) $needle !== '' && strncmp($haystack, $needle, strlen($needle)) === 0) {
