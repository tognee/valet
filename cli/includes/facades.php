--- conflicted
+++ resolved
@@ -23,56 +23,6 @@
     }
 }
 
-<<<<<<< HEAD
-class Brew extends Facade
-{
-}
-class Nginx extends Facade
-{
-}
-class CommandLine extends Facade
-{
-}
-class Composer extends Facade
-{
-}
-class Configuration extends Facade
-{
-}
-class Diagnose extends Facade
-{
-}
-class DnsMasq extends Facade
-{
-}
-class Expose extends Facade
-{
-}
-class Filesystem extends Facade
-{
-}
-class Ngrok extends Facade
-{
-}
-class PhpFpm extends Facade
-{
-}
-class Site extends Facade
-{
-}
-class Status extends Facade
-{
-}
-class Upgrader extends Facade
-{
-}
-class Valet extends Facade
-{
-}
-class Cloudflared extends Facade
-{
-}
-=======
 class Brew extends Facade {}
 class Nginx extends Facade {}
 class CommandLine extends Facade {}
@@ -88,4 +38,4 @@
 class Status extends Facade {}
 class Upgrader extends Facade {}
 class Valet extends Facade {}
->>>>>>> e67f5b02
+class Cloudflared extends Facade {}